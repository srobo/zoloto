--- conflicted
+++ resolved
@@ -3,27 +3,8 @@
 from zoloto.cameras.camera import Camera
 from zoloto.marker_type import MarkerType
 
+camera = Camera(0, marker_type=MarkerType.DICT_6X6_50, marker_size=100)
 
-<<<<<<< HEAD
-class Viewer(CameraViewer):
-    def on_frame(self, frame: ndarray) -> ndarray:
-        with Timer() as annotate_timer:
-            camera._annotate_frame(frame)
-        print(round(annotate_timer.elapsed * 1000), end="\r")  # noqa: T001
-        return frame
-
-
-camera = Camera(0, marker_type=MarkerType.DICT_6X6_50, marker_size=100)
-=======
-class TestCamera(Camera):
-    marker_type = MarkerType.DICT_6X6_50
-
-    def get_marker_size(self, marker_id: int) -> int:
-        return 100
-
-
-camera = TestCamera(0)
->>>>>>> d2e86f72
 
 for frame in camera.iter_show():
     with Timer() as annotate_timer:

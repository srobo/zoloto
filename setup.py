from setuptools import find_packages, setup

with open("README.md") as f:
    readme = f.read()

setup(
    name="zoloto",
    version="0.4.1",
    url="https://github.com/RealOrangeOne/zoloto",
    author="Jake Howard",
    description="A fiducial marker system powered by OpenCV - Supports ArUco and April",
    long_description=readme,
    long_description_content_type="text/markdown",
    license="BSD",
    packages=find_packages(include="zoloto*"),
    install_requires=[
        "opencv-contrib-python-headless>=4.0,<4.1",
        "cached-property>=1.5",
        "coordinates>=0.3.0",
<<<<<<< HEAD
        "fastcache>=1.1",
        "pyquaternion>=0.9.2",
=======
>>>>>>> 5562bfd0
    ],
    entry_points={
        "console_scripts": [
            "zoloto-preview=zoloto.cli.preview:main",
            "zoloto-calibrate=zoloto.cli.calibrate:main",
        ]
    },
    python_requires=">=3.5",
    extras_require={"rpi": ["picamera[array]>=1.13"]},
    classifiers=[
        "Development Status :: 4 - Beta",
        "Intended Audience :: Developers",
        "Intended Audience :: Education",
        "Intended Audience :: Information Technology",
        "Intended Audience :: Science/Research",
        "Programming Language :: Python",
        "Programming Language :: Python :: 3",
        "Programming Language :: Python :: 3.5",
        "Programming Language :: Python :: 3.6",
        "Programming Language :: Python :: 3.7",
        "Programming Language :: Python :: Implementation :: CPython",
        "Topic :: Scientific/Engineering",
        "Topic :: Scientific/Engineering :: Image Recognition",
        "Topic :: Software Development",
    ],
)<|MERGE_RESOLUTION|>--- conflicted
+++ resolved
@@ -17,11 +17,7 @@
         "opencv-contrib-python-headless>=4.0,<4.1",
         "cached-property>=1.5",
         "coordinates>=0.3.0",
-<<<<<<< HEAD
-        "fastcache>=1.1",
         "pyquaternion>=0.9.2",
-=======
->>>>>>> 5562bfd0
     ],
     entry_points={
         "console_scripts": [

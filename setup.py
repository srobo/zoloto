--- conflicted
+++ resolved
@@ -18,11 +18,6 @@
         "cached-property>=1.5",
         "coordinates>=0.3.0",
         "fastcache>=1.1",
-<<<<<<< HEAD
-        "ujson>=1.35",
-        "numpy>=1.11.1",  # Keep up to date with `opencv-contrib-python-headless` requirements
-=======
->>>>>>> 4a2b8226
     ],
     entry_points={
         "console_scripts": [

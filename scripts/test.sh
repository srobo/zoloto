--- conflicted
+++ resolved
@@ -10,25 +10,15 @@
 if hash black 2>/dev/null;
 then
     echo "> Running formatter..."
-<<<<<<< HEAD
-    black zoloto tests benchmarks examples setup.py stubs --check
+
+    black zoloto tests benchmarks examples setup.py docs stubs --check
 fi
 
 echo "> Running linter..."
-flake8 zoloto tests benchmarks examples setup.py stubs
+flake8 zoloto tests benchmarks examples setup.py docs stubs
 
 echo "> Running isort..."
-isort -rc -c zoloto tests benchmarks examples setup.py stubs
-=======
-    black zoloto tests benchmarks examples setup.py docs --check
-fi
-
-echo "> Running linter..."
-flake8 zoloto tests benchmarks examples setup.py docs
-
-echo "> Running isort..."
-isort -rc -c zoloto tests benchmarks examples setup.py docs
->>>>>>> d720b76d
+isort -rc -c zoloto tests benchmarks examples setup.py docs stubs
 
 echo "> Running type checker..."
 mypy zoloto tests examples docs

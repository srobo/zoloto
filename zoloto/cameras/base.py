--- conflicted
+++ resolved
@@ -8,13 +8,8 @@
 
 from zoloto.calibration import CalibrationParameters, parse_calibration_file
 from zoloto.exceptions import MissingCalibrationsError
-<<<<<<< HEAD
 from zoloto.marker import EagerMarker, Marker, UncalibratedMarker
-from zoloto.marker_dict import MarkerDict
-=======
-from zoloto.marker import Marker
 from zoloto.marker_type import MarkerType
->>>>>>> 52618f26
 
 T = TypeVar("T", bound="BaseCamera")
 
@@ -92,13 +87,13 @@
                 marker_id=marker_id,
                 corners=corners,
                 size=self.get_marker_size(marker_id),
-                marker_dict=self.marker_dict,
+                marker_type=self.marker_type,
             )
         return Marker(
             marker_id=marker_id,
             corners=corners,
             size=self.get_marker_size(marker_id),
-            marker_dict=self.marker_dict,
+            marker_type=self.marker_type,
             calibration_params=calibration_params,
         )
 
@@ -115,7 +110,7 @@
             marker_id=marker_id,
             corners=corners,
             size=size,
-            marker_dict=self.marker_dict,
+            marker_type=self.marker_type,
             precalculated_vectors=(rvec, tvec),
         )
 
